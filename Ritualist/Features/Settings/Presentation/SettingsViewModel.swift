--- conflicted
+++ resolved
@@ -2,15 +2,6 @@
 import Observation
 import FactoryKit
 import RitualistCore
-
-// Type alias to handle DEBUG-only protocol from RitualistCore
-// In DEBUG: references actual PopulateTestDataUseCase
-// In Release: dummy protocol (never instantiated, just for compilation)
-#if DEBUG
-public typealias TestDataGenerator = PopulateTestDataUseCase
-#else
-public protocol TestDataGenerator {}
-#endif
 
 @MainActor @Observable
 public final class SettingsViewModel {
@@ -30,13 +21,8 @@
     @ObservationIgnored @Injected(\.userActionTracker) var userActionTracker
     @ObservationIgnored @Injected(\.appearanceManager) var appearanceManager
 
-<<<<<<< HEAD
-    // Only populated in DEBUG builds via DI
-    private let populateTestData: TestDataGenerator?
-
-=======
     private let populateTestData: PopulateTestDataUseCase?
->>>>>>> a3b08986
+
     #if DEBUG
     @ObservationIgnored @Injected(\.getDatabaseStats) var getDatabaseStats
     @ObservationIgnored @Injected(\.clearDatabase) var clearDatabase
@@ -88,15 +74,11 @@
                 clearPurchases: ClearPurchasesUseCase,
                 checkPremiumStatus: CheckPremiumStatusUseCase,
                 updateUserSubscription: UpdateUserSubscriptionUseCase,
-<<<<<<< HEAD
-                populateTestData: TestDataGenerator? = nil) {
-=======
                 syncWithiCloud: SyncWithiCloudUseCase,
                 checkiCloudStatus: CheckiCloudStatusUseCase,
                 getLastSyncDate: GetLastSyncDateUseCase,
                 updateLastSyncDate: UpdateLastSyncDateUseCase,
                 populateTestData: PopulateTestDataUseCase? = nil) {
->>>>>>> a3b08986
         self.loadProfile = loadProfile
         self.saveProfile = saveProfile
         self.requestNotificationPermission = requestNotificationPermission
